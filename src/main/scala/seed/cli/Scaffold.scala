--- conflicted
+++ resolved
@@ -596,11 +596,7 @@
     (if (scalaJsVersion.isEmpty) List() else List(
       NamedTable(
         List("module", moduleName, "js"),
-<<<<<<< HEAD
-        List("root" -> Str("js")) ++
-=======
-        Map("root" -> (if (platforms.size == 1) Str(".") else Str("js"))) ++
->>>>>>> 55124732
+        List("root" -> (if (platforms.size == 1) Str(".") else Str("js"))) ++
         (if (
           jsScalaVersion.isDefined && !jsScalaVersion.contains(jvmScalaVersion)
          ) List("scalaVersion" -> Str(jsScalaVersion.get)) else List()
@@ -627,13 +623,8 @@
     (if (!platforms.contains(JVM)) List() else List(
       NamedTable(
         List("module", moduleName, "jvm"),
-<<<<<<< HEAD
         List(
-          "root" -> Str("jvm"),
-=======
-        Map(
           "root" -> (if (platforms.size == 1) Str(".") else Str("jvm")),
->>>>>>> 55124732
           "sources" -> Arr(List(
             if (platforms.size == 1) Str("src") else Str("jvm/src")
           ))
@@ -655,11 +646,7 @@
     (if (scalaNativeVersion.isEmpty) List() else List(
       NamedTable(
         List("module", moduleName, "native"),
-<<<<<<< HEAD
-        List("root" -> Str("native")) ++
-=======
-        Map("root" -> (if (platforms.size == 1) Str(".") else Str("native"))) ++
->>>>>>> 55124732
+        List("root" -> (if (platforms.size == 1) Str(".") else Str("native"))) ++
         (if (
           nativeScalaVersion.isDefined &&
           !nativeScalaVersion.contains(jvmScalaVersion)
