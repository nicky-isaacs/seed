--- conflicted
+++ resolved
@@ -41,31 +41,11 @@
 }.taskValue
 
 libraryDependencies ++= Seq(
-<<<<<<< HEAD
-  "com.lihaoyi"           %% "fansi"          % "0.2.7",
-  "io.get-coursier"       %% "coursier"       % bloopCoursierVersion,
-  "io.get-coursier"       %% "coursier-cache" % bloopCoursierVersion,
-  "tech.sparse"           %% "toml-scala"     % "0.2.2",
-  "tech.sparse"           %% "pine"           % "0.1.6",
-  "ch.epfl.scala"         %% "bloop-config"   % bloopVersion,
-  "com.joefkelley"        %% "argyle"         % "1.0.0",
-  "org.scalaj"            %% "scalaj-http"    % "2.4.2",
-  "io.circe"              %% "circe-core"     % "0.11.1",
-  "io.circe"              %% "circe-parser"   % "0.11.1",
-  "io.circe"              %% "circe-generic"  % "0.11.1",
-  "dev.zio"               %% "zio"            % "1.0.0-RC14",
-  "commons-io"            % "commons-io"      % "2.6",
-  "com.zaxxer"            % "nuprocess"       % "1.2.4",
-  "org.java-websocket"    % "Java-WebSocket"  % "1.4.0",
-  "org.slf4j"             % "slf4j-simple"    % "2.0.0-alpha1",
-  "io.monix"              %% "minitest"       % "2.7.0" % "test",
-  scalaOrganization.value % "scala-reflect"   % scalaVersion.value
-=======
   "com.lihaoyi"                  %% "fansi"            % "0.2.7",
   "io.get-coursier"              %% "coursier"         % bloopCoursierVersion,
   "io.get-coursier"              %% "coursier-cache"   % bloopCoursierVersion,
-  "tech.sparse"                  %% "toml-scala"       % "0.2.0",
-  "tech.sparse"                  %% "pine"             % "0.1.4",
+  "tech.sparse"                  %% "toml-scala"       % "0.2.2",
+  "tech.sparse"                  %% "pine"             % "0.1.6",
   "ch.epfl.scala"                %% "bloop-config"     % bloopVersion,
   "ch.epfl.scala"                % "bsp4j"             % "2.0.0-M4",
   "ch.epfl.scala"                % "directory-watcher" % "0.8.0+6-f651bd93",
@@ -81,9 +61,8 @@
   "org.java-websocket"           % "Java-WebSocket"    % "1.4.0",
   "org.slf4j"                    % "slf4j-simple"      % "1.7.25",
   "com.kohlschutter.junixsocket" % "junixsocket-core"  % "2.2.0",
-  "io.monix"                     %% "minitest"         % "2.5.0" % "test",
+  "io.monix"                     %% "minitest"         % "2.7.0" % "test",
   scalaOrganization.value        % "scala-reflect"     % scalaVersion.value
->>>>>>> 55124732
 )
 
 run / fork := true
